--- conflicted
+++ resolved
@@ -1,9 +1,3 @@
-<<<<<<< HEAD
-tests/*
-__pycache__/
-*.py[cod]
-*$py.class
-=======
 # Byte-compiled / optimized / DLL files
 __pycache__/
 *.py[cod]
@@ -176,5 +170,4 @@
 # PyPI configuration file
 .pypirc
 
-/tests/*
->>>>>>> 922b7425
+/tests/*